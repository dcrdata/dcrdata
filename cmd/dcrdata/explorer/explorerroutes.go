--- conflicted
+++ resolved
@@ -2347,7 +2347,6 @@
 		return
 	}
 
-<<<<<<< HEAD
 	// Parse vote statuses map with only used status by the UI. Also
 	// capitalizes first letter of the string status format.
 	votesStatus := map[ticketvotev1.VoteStatusT]string{
@@ -2358,7 +2357,8 @@
 		ticketvotev1.VoteStatusApproved:     "Approved",
 		ticketvotev1.VoteStatusRejected:     "Rejected",
 		ticketvotev1.VoteStatusIneligible:   "Ineligible",
-=======
+	}
+
 	lastOffsetRows := uint64(count) % rowsCount
 	var lastOffset uint64
 
@@ -2366,7 +2366,6 @@
 		lastOffset = uint64(count) - rowsCount
 	} else if lastOffsetRows > 0 && uint64(count) > rowsCount {
 		lastOffset = uint64(count) - lastOffsetRows
->>>>>>> 93406eea
 	}
 
 	str, err := exp.templates.exec("proposals", struct {
@@ -2389,15 +2388,9 @@
 		Limit:          int64(rowsCount),
 		VStatusFilter:  int(filterBy),
 		TotalCount:     int64(count),
-<<<<<<< HEAD
+		LastOffset:     int64(lastOffset),
 		PoliteiaURL:    exp.politeiaURL,
 		LastPropSync:   exp.proposals.ProposalsLastSync(),
-=======
-		LastOffset:     int64(lastOffset),
-		PoliteiaURL:    exp.politeiaAPIURL,
-		LastVotesSync:  exp.dataSource.LastPiParserSync().UTC().Unix(),
-		LastPropSync:   exp.proposalsSource.LastProposalsSync(),
->>>>>>> 93406eea
 		TimePerBlock:   int64(exp.ChainParams.TargetTimePerBlock.Seconds()),
 	})
 
