--- conflicted
+++ resolved
@@ -469,44 +469,7 @@
 			addrData.Fullmode = true
 			addrData.Balance = &AddressBalance{}
 		}
-<<<<<<< HEAD
-=======
-		addrData.Fullmode = true
-
-		// Balances and txn counts (partial unless in full mode)
-		addrData.Balance = balance
-		addrData.KnownTransactions = (balance.NumSpent * 2) + balance.NumUnspent
-		addrData.KnownFundingTxns = balance.NumSpent + balance.NumUnspent
-		addrData.KnownSpendingTxns = balance.NumSpent
-		addrData.KnownMergedSpendingTxns = balance.NumMergedSpent
-
-		// Transactions to fetch with FillAddressTransactions. This should be a
-		// noop if ReduceAddressHistory is working right.
-		switch txnType {
-		case dbtypes.AddrTxnAll, dbtypes.AddrMergedTxnDebit:
-		case dbtypes.AddrTxnCredit:
-			addrData.Transactions = addrData.TxnsFunding
-		case dbtypes.AddrTxnDebit:
-			addrData.Transactions = addrData.TxnsSpending
-		default:
-			log.Warnf("Unknown address transaction type: %v", txnType)
-		}
-
-		// Transactions on current page
-		addrData.NumTransactions = int64(len(addrData.Transactions))
-		if addrData.NumTransactions > limitN {
-			addrData.NumTransactions = limitN
-		}
-
-		// Query database for transaction details
-		err = exp.explorerSource.FillAddressTransactions(addrData)
-		if err != nil {
-			log.Errorf("Unable to fill address %s transactions: %v", address, err)
-			exp.StatusPage(w, defaultErrorCode, "could not find transactions for that address", ErrorStatusType)
-			return
-		}
-
->>>>>>> 8519328d
+
 		// Check for unconfirmed transactions
 		addressOuts, numUnconfirmed, err := exp.blockData.UnconfirmedTxnsForAddress(address)
 		if err != nil {
