import { Controller } from 'stimulus'
import { map, assign, merge } from 'lodash-es'
import { barChartPlotter } from '../helpers/chart_helper'
import Zoom from '../helpers/zoom_helper'
import { darkEnabled } from '../services/theme_service'
import { animationFrame } from '../helpers/animation_helper'
import { getDefault } from '../helpers/module_helper'
import axios from 'axios'
import TurboQuery from '../helpers/turbolinks_helper'
import globalEventBus from '../services/event_bus_service'

var selectedChart
let Dygraph // lazy loaded on connect

const blockTime = 5 * 60 * 1000
const blockScales = ['tx-per-block', 'fee-per-block', 'duration-btw-blocks',
  'ticket-spend-type', 'ticket-by-outputs-blocks']

function scaleFactor () {
  if (selectedChart === 'ticket-by-outputs-windows') {
    return blockTime * 144
  } else if (blockScales.indexOf(selectedChart) > -1) {
    return blockTime
  }
  return 1
}

function minZoom () {
  if (selectedChart === 'ticket-by-outputs-windows' ||
    blockScales.indexOf(selectedChart) > -1) {
    return 1
  }
  return blockTime
}

function usingWindowUnits () {
  return selectedChart === 'ticket-by-outputs-windows'
}

function legendFormatter (data) {
  if (data.x == null) {
    return `<div class="d-flex flex-wrap justify-content-center align-items-center">
            <div class="pr-3">${this.getLabels()[0]}: N/A</div>
            <div class="d-flex flex-wrap">
            ${map(data.series, (series) => {
    return `<div class="pr-2">${series.dashHTML} ${series.labelHTML}</div>`
  }).join('')}
            </div>
        </div>
        `
  }

  let xAxisAdditionalInfo
  if (usingWindowUnits()) {
    let start = data.x * 144
    let end = start + 143
    xAxisAdditionalInfo = ` (Blocks ${start} &mdash; ${end})`
  } else {
    xAxisAdditionalInfo = ''
  }

  return `<div class="d-flex flex-wrap justify-content-center align-items-center">
        <div class="pr-3">${this.getLabels()[0]}: ${data.xHTML}${xAxisAdditionalInfo}</div>
        <div class="d-flex flex-wrap">
        ${map(data.series, (series) => {
    if (!series.isVisible) return
    return `<div class="pr-2">${series.dashHTML} ${series.labelHTML}: ${series.yHTML}</div>`
  }).join('')}
        </div>
    </div>
    `
}

function nightModeOptions (nightModeOn) {
  if (nightModeOn) {
    return {
      rangeSelectorAlpha: 0.3,
      gridLineColor: '#596D81',
      colors: ['#2DD8A3', '#2970FF']
    }
  }
  return {
    rangeSelectorAlpha: 0.4,
    gridLineColor: '#C4CBD2',
    colors: ['#2970FF', '#2DD8A3']
  }
}

function ticketsFunc (gData) {
  return map(gData.time, (n, i) => {
    return [
      new Date(n),
      gData.valuef[i]
    ]
  })
}

function difficultyFunc (gData) {
  return map(gData.time, (n, i) => { return [new Date(n), gData.difficulty[i]] })
}

function supplyFunc (gData) {
  return map(gData.time, (n, i) => { return [new Date(n), gData.valuef[i]] })
}

function timeBtwBlocksFunc (gData) {
  var d = []
  gData.value.forEach((n, i) => { if (n === 0) { return } d.push([n, gData.valuef[i]]) })
  return d
}

function blockSizeFunc (gData) {
  return map(gData.time, (n, i) => {
    return [new Date(n), gData.size[i]]
  })
}

function blockChainSizeFunc (gData) {
  return map(gData.time, (n, i) => { return [new Date(n), gData.chainsize[i]] })
}

function txPerBlockFunc (gData) {
  return map(gData.value, (n, i) => { return [n, gData.count[i]] })
}

function txPerDayFunc (gData) {
  return map(gData.time, (n, i) => { return [new Date(n), gData.count[i]] })
}

function poolSizeFunc (gData) {
  return map(gData.time, (n, i) => { return [new Date(n), gData.sizef[i]] })
}

function poolValueFunc (gData) {
  return map(gData.time, (n, i) => { return [new Date(n), gData.valuef[i]] })
}

function blockFeeFunc (gData) {
  return map(gData.count, (n, i) => { return [n, gData.sizef[i]] })
}

function ticketSpendTypeFunc (gData) {
  return map(gData.height, (n, i) => { return [n, gData.unspent[i], gData.revoked[i]] })
}

function ticketByOutputCountFunc (gData) {
  return map(gData.height, (n, i) => { return [n, gData.solo[i], gData.pooled[i]] })
}

function chainWorkFunc (gData) {
  return map(gData.time, (n, i) => { return [new Date(n), gData.chainwork[i]] })
}

function hashrateFunc (gData) {
  return map(gData.time, (n, i) => { return [new Date(n), gData.nethash[i]] })
}

function mapDygraphOptions (data, labelsVal, isDrawPoint, yLabel, xLabel, titleName, labelsMG, labelsMG2) {
  return merge({
    'file': data,
    digitsAfterDecimal: 8,
    labels: labelsVal,
    drawPoints: isDrawPoint,
    ylabel: yLabel,
    xlabel: xLabel,
    labelsKMB: labelsMG,
    labelsKMG2: labelsMG2,
    title: titleName,
    fillGraph: false,
    stackedGraph: false,
    plotter: Dygraph.Plotters.linePlotter
  }, nightModeOptions(darkEnabled()))
}

export default class extends Controller {
  static get targets () {
    return [
      'chartWrapper',
      'labels',
      'chartsView',
      'chartSelect',
      'zoomSelector',
      'zoomOption',
      'rollPeriodInput'
    ]
  }

  async connect () {
    this.query = new TurboQuery()
    this.settings = TurboQuery.nullTemplate(['chart', 'zoom', 'roll'])
    this.query.update(this.settings)
    if (this.settings.zoom) {
      this.setSelectedZoom(null)
    }
    if (this.settings.roll) {
      this.setRollPeriod(this.settings.roll)
    }
    this.settings.chart = this.settings.chart || 'ticket-price'
    this.zoomCallback = this._zoomCallback.bind(this)
    this.drawCallback = this._drawCallback.bind(this)
    this.limits = null
    this.lastZoom = null
    Dygraph = await getDefault(
      import(/* webpackChunkName: "dygraphs" */ '../vendor/dygraphs.min.js')
    )
    this.drawInitialGraph()
    this.processNightMode = (params) => {
      this.chartsView.updateOptions(
        nightModeOptions(params.nightMode)
      )
    }
    globalEventBus.on('NIGHT_MODE', this.processNightMode)
  }

  disconnect () {
    globalEventBus.off('NIGHT_MODE', this.processNightMode)
    if (this.chartsView !== undefined) {
      this.chartsView.destroy()
    }
    selectedChart = null
  }

  drawInitialGraph () {
    var options = {
      labels: ['Date', 'Ticket Price'],
      digitsAfterDecimal: 8,
      showRangeSelector: true,
      rangeSelectorPlotFillColor: '#8997A5',
      rangeSelectorPlotFillGradientColor: '',
      rangeSelectorPlotStrokeColor: '',
      rangeSelectorAlpha: 0.4,
      rangeSelectorHeight: 40,
      drawPoints: true,
      pointSize: 0.25,
      labelsSeparateLines: true,
      plotter: Dygraph.Plotters.linePlotter,
      labelsDiv: this.labelsTarget,
      legend: 'always',
      legendFormatter: legendFormatter,
      highlightCircleSize: 4
    }

    this.chartsView = new Dygraph(
      this.chartsViewTarget,
      [[1, 1]],
      options
    )
    this.chartSelectTarget.value = this.settings.chart
    this.selectChart()
  }

  plotGraph (chartName, data) {
    var d = []
    var gOptions = {
      rollPeriod: this.rollPeriod,
      zoomCallback: null,
      drawCallback: null
    }
    switch (chartName) {
      case 'ticket-price': // price graph
        d = ticketsFunc(data)
        assign(gOptions, mapDygraphOptions(d, ['Date', 'Ticket Price'], true, 'Price (DCR)', 'Date', undefined, false, false))
        break

      case 'ticket-pool-size': // pool size graph
        d = poolSizeFunc(data)
        assign(gOptions, mapDygraphOptions(d, ['Date', 'Ticket Pool Size'], false, 'Ticket Pool Size', 'Date',
          undefined, true, false))
        break

      case 'ticket-pool-value': // pool value graph
        d = poolValueFunc(data)
        assign(gOptions, mapDygraphOptions(d, ['Date', 'Ticket Pool Value'], true, 'Ticket Pool Value', 'Date',
          undefined, true, false))
        break

      case 'avg-block-size': // block size graph
        d = blockSizeFunc(data)
        assign(gOptions, mapDygraphOptions(d, ['Date', 'Block Size'], false, 'Block Size', 'Date', undefined, true, false))
        break

      case 'blockchain-size': // blockchain size graph
        d = blockChainSizeFunc(data)
        assign(gOptions, mapDygraphOptions(d, ['Date', 'BlockChain Size'], true, 'BlockChain Size', 'Date', undefined, false, true))
        break

      case 'tx-per-block': // tx per block graph
        d = txPerBlockFunc(data)
        assign(gOptions, mapDygraphOptions(d, ['Date', 'Number of Transactions Per Block'], false, '# of Transactions', 'Date',
          undefined, false, false))
        break

      case 'tx-per-day': // tx per day graph
        d = txPerDayFunc(data)
        assign(gOptions, mapDygraphOptions(d, ['Date', 'Number of Transactions Per Day'], true, '# of Transactions', 'Date',
          undefined, true, false))
        break

      case 'pow-difficulty': // difficulty graph
        d = difficultyFunc(data)
        assign(gOptions, mapDygraphOptions(d, ['Date', 'Difficulty'], true, 'Difficulty', 'Date', undefined, true, false))
        break

      case 'coin-supply': // supply graph
        d = supplyFunc(data)
        assign(gOptions, mapDygraphOptions(d, ['Date', 'Coin Supply'], true, 'Coin Supply (DCR)', 'Date', undefined, true, false))
        break

      case 'fee-per-block': // block fee graph
        d = blockFeeFunc(data)
        assign(gOptions, mapDygraphOptions(d, ['Block Height', 'Total Fee'], false, 'Total Fee (DCR)', 'Block Height',
          undefined, true, false))
        break

      case 'duration-btw-blocks': // Duration between blocks graph
        d = timeBtwBlocksFunc(data)
        assign(gOptions, mapDygraphOptions(d, ['Block Height', 'Duration Between Block'], false, 'Duration Between Block (seconds)', 'Block Height',
          undefined, false, false))
        break

      case 'ticket-spend-type': // Tickets spendtype per block graph
        d = ticketSpendTypeFunc(data)
        assign(gOptions, mapDygraphOptions(d, ['Block Height', 'Unspent', 'Revoked'], false, '# of Tickets Spend Type', 'Block Height',
          undefined, false, false), {
          fillGraph: true,
          stackedGraph: true,
          plotter: barChartPlotter
        })
        break

      case 'ticket-by-outputs-windows': // Tickets by output count graph for ticket windows
        d = ticketByOutputCountFunc(data)
        assign(gOptions, mapDygraphOptions(d, ['Window', '3 Outputs (likely Solo)', '5 Outputs (likely Pooled)'], false, '# of Tickets By Output Count', 'Ticket Price Window',
          undefined, false, false), {
          fillGraph: true,
          stackedGraph: true,
          plotter: barChartPlotter
        })
        break
      case 'ticket-by-outputs-blocks': // Tickets by output count graph for all blocks
        d = ticketByOutputCountFunc(data)
        assign(gOptions, mapDygraphOptions(
          d,
          ['Block Height', 'Solo', 'Pooled'],
          false,
          '# of Tickets By Output Count',
          'Block Height',
          undefined,
          false,
          false
        ), {
          fillGraph: true,
          stackedGraph: true,
          plotter: barChartPlotter
        })
        break

      case 'chainwork': // Total chainwork over time
        d = chainWorkFunc(data)
        assign(gOptions, mapDygraphOptions(d, ['Date', 'Cumulative Chainwork (exahash)'],
          false, 'Cumulative Chainwork (exahash)', 'Date', undefined, true, false))
        break

      case 'hashrate': // Total chainwork over time
        d = hashrateFunc(data)
        assign(gOptions, mapDygraphOptions(d, ['Date', 'Network Hashrate (terahash/s)'],
          false, 'Network Hashrate (terahash/s)', 'Date', undefined, true, false))
        break
    }
    this.chartsView.updateOptions(gOptions, false)
    this.validateZoom()
  }

  async selectChart () {
    var selection = this.settings.chart = this.chartSelectTarget.value
    this.chartWrapperTarget.classList.add('loading')
    if (selectedChart !== selection) {
      let chartResponse = await axios.get('/api/chart/' + selection)
      console.log('got api data', chartResponse, this, selection)
      selectedChart = selection
      this.plotGraph(selection, chartResponse.data)
    } else {
      this.chartWrapperTarget.classList.remove('loading')
    }
  }

  onZoom (event) {
    var target = event.srcElement || event.target
    this.zoomOptionTargets.forEach((el) => {
      el.classList.remove('active')
    })
    target.classList.add('active')
    this.settings.zoom = null
    this.validateZoom()
  }

  async validateZoom () {
    await animationFrame()
    this.chartWrapperTarget.classList.add('loading')
    await animationFrame()
    let oldLimits = this.limits || this.chartsView.xAxisExtremes()
    this.limits = this.chartsView.xAxisExtremes()
    if (this.selectedZoom) {
      this.lastZoom = Zoom.validate(this.selectedZoom, this.limits, minZoom(), scaleFactor())
    } else {
      this.lastZoom = Zoom.project(this.settings.zoom, oldLimits, this.limits)
    }
    this.chartsView.updateOptions({
      dateWindow: [this.lastZoom.start, this.lastZoom.end]
    })
    this.settings.zoom = Zoom.encode(this.lastZoom)
    this.query.replace(this.settings)
    await animationFrame()
<<<<<<< HEAD
    $(this.chartWrapperTarget).removeClass('loading')
    this.chartsView.updateOptions({
      zoomCallback: this.zoomCallback,
      drawCallback: this.drawCallback
    })
=======
    this.chartWrapperTarget.classList.remove('loading')
>>>>>>> 1996f027
  }

  _zoomCallback (start, end) {
    this.lastZoom = Zoom.object(start, end)
    this.settings.zoom = Zoom.encode(this.lastZoom)
    this.zoomOptionTargets.forEach((button) => {
      button.classList.remove('active')
    })
    this.query.replace(this.settings)
    this.setSelectedZoom(Zoom.mapKey(this.settings.zoom, this.limits, scaleFactor()))
  }

  _drawCallback (graph, first) {
    if (first) return
    var start, end
    [start, end] = this.chartsView.xAxisRange()
    if (start === end) return
    if (this.lastZoom.start === start) return // only handle slide event.
    this.lastZoom = Zoom.object(start, end)
    this.settings.zoom = Zoom.encode(this.lastZoom)
    this.query.replace(this.settings)
    this.setSelectedZoom(Zoom.mapKey(this.lastZoom, this.limits, scaleFactor()))
  }

  setSelectedZoom (zoomKey) {
    this.zoomOptionTargets.forEach((button) => {
      if (button.dataset.zoom === zoomKey) {
        button.classList.add('active')
      } else {
        button.classList.remove('active')
      }
    })
  }

  async onRollPeriodChange (event) {
    var rollPeriod = parseInt(event.target.value) || 1
    await animationFrame()
    this.chartWrapperTarget.classList.add('loading')
    await animationFrame()
    this.chartsView.updateOptions({
      rollPeriod: rollPeriod
    })
    await animationFrame()
    this.settings.roll = rollPeriod
    this.query.replace(this.settings)
    this.chartWrapperTarget.classList.remove('loading')
  }

  setRollPeriod (period) {
    this.rollPeriodInputTarget.value = period
  }

  get selectedZoom () {
    var key = false
    this.zoomOptionTargets.forEach((el) => {
      if (el.classList.contains('active')) key = el.dataset.zoom
    })
    return key
  }

  get rollPeriod () {
    return this.rollPeriodInputTarget.value
  }
}<|MERGE_RESOLUTION|>--- conflicted
+++ resolved
@@ -411,15 +411,11 @@
     this.settings.zoom = Zoom.encode(this.lastZoom)
     this.query.replace(this.settings)
     await animationFrame()
-<<<<<<< HEAD
-    $(this.chartWrapperTarget).removeClass('loading')
+    this.chartWrapperTarget.classList.remove('loading')
     this.chartsView.updateOptions({
       zoomCallback: this.zoomCallback,
       drawCallback: this.drawCallback
     })
-=======
-    this.chartWrapperTarget.classList.remove('loading')
->>>>>>> 1996f027
   }
 
   _zoomCallback (start, end) {
