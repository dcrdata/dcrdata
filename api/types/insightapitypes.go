// Copyright (c) 2017, Jonathan Chappelow
// See LICENSE for details.

package types

import (
	"github.com/decred/dcrd/dcrjson"
	"github.com/decred/dcrd/dcrutil"
)

// InsightAddress models an address transactions
//
type InsightAddress struct {
	Address      string                                 `json:"address,omitempty"`
	From         int                                    `json:"from"`
	To           int                                    `json:"to"`
	Transactions []*dcrjson.SearchRawTransactionsResult `json:"items,omitempty"`
}

// InsightAddressInfo models basic information
// about an address
type InsightAddressInfo struct {
	Address          string         `json:"addrStr,omitempty"`
	Limit            int64          `json:"limit,omitemtpy"`
	Offset           int64          `json:"offset,omitempty"`
	TransactionsID   []string       `json:"transactions,omitempty"`
	NumFundingTxns   int64          `json:"numFundingTxns,omitempty"`
	NumSpendingTxns  int64          `json:"numSpendingTxns,omitempty"`
	KnownFundingTxns int64          `json:"knownFundingTxns,omitempty"`
	NumUnconfirmed   int64          `json:"numUnconfirmed,omitempty"`
	TotalReceived    float64        `json:"totalReceived"`
	TotalSent        float64        `json:"totalSent"`
	Unspent          float64        `json:"balance"`
	Path             string         `json:"path,omitempty"`
	TotalReceivedSat dcrutil.Amount `json:"totalReceivedSat"`
	TotalSentSat     dcrutil.Amount `json:"totalSentSat"`
	TxApperances     int            `json:"txApperances"`
}

// InsightRawTx contains the raw transaction string
// of a transaction
type InsightRawTx struct {
	Rawtx string `json:"rawtx"`
}

// InsightAddrTx models the multi address post data structure
type InsightAddr struct {
	Addrs string `json:"addrs"`
}

// InsightMultiAddrsTx models multi address post data structure
type InsightMultiAddrsTx struct {
	Addresses   string `json:"addrs"`
	From        string `json:"from"`
	To          string `json:"to"`
	NoAsm       bool   `json:"noAsm"`
	NoScriptSig bool   `json:"noScriptSig"`
	NoSpent     bool   `json:"noSpent"`
}

// InsightPagination models basic pagination output
// for a result
type InsightPagination struct {
	Next    string `json:"next,omitempty"`
	Prev    string `json:"prev,omitempty"`
	IsToday string `json:"isToday,omitempty"`
}

// AddressTxnOutput models an address transaction outputs
type AddressTxnOutput struct {
	Address       string  `json:"address"`
	TxnID         string  `json:"txid"`
	Vout          uint32  `json:"vout"`
	BlockTime     int64   `json:"ts,omitempty"`
	ScriptPubKey  string  `json:"scriptPubKey"`
	Height        int64   `json:"height,omitempty"`
	BlockHash     string  `json:"block_hash,omitempty"`
	Amount        float64 `json:"amount,omitempty"`
	Atoms         int64   `json:"atoms,omitempty"`
	Satoshis      int64   `json:"satoshis,omitempty"`
	Confirmations int64   `json:"confirmations"`
<<<<<<< HEAD
	ConfFrmCache  bool    `json:"confirmationsFromCache"`
}

type InsightTx struct {
	Txid          string         `json:"txid,omitempty"`
	Version       int32          `json:"version,omitempty"`
	Locktime      uint32         `json:"locktime"`
	IsCoinBase    bool           `json:"isCoinBase,omitempty"`
	Vins          []*InsightVin  `json:"vin,omitempty"`
	Vouts         []*InsightVout `json:"vout,omitempty"`
	Blockhash     string         `json:"blockhash,omitempty"`
	Blockheight   int64          `json:"blockheight"`
	Confirmations int64          `json:"confirmations"`
	Time          int64          `json:"time,omitempty"`
	Blocktime     int64          `json:"blocktime,omitempty"`
	ValueOut      float64        `json:"valueOut,omitempty"`
	Size          uint32         `json:"size,omitempty"`
	ValueIn       float64        `json:"valueIn,omitempty"`
	Fees          float64        `json:"fees,omitempty"`
}

type InsightVin struct {
	Txid             string            `json:"txid,omitempty"`
	Vout             uint32            `json:"vout,omitempty"`
	Sequence         uint32            `json:"sequence,omitempty"`
	N                int               `json:"n"`
	ScriptSig        *InsightScriptSig `json:"scriptSig,omitempty"`
	Addr             string            `json:"addr,omitempty"`
	ValueSat         int64             `json:"valueSat,omitempty"`
	Value            float64           `json:"value,omitempty"`
	CoinBase         string            `json:"coinbase,omitempty"`
	DoubleSpentTxID  interface{}       `json:"doubleSpentTxID,omitempty"`
	IsConfirmed      interface{}       `json:"isConfirmed,omitempty"`
	Confirmations    interface{}       `json:"confirmations,omitempty"`
	UnconfirmedInput bool              `json:"unconfirmedInput,omitempty"`
}

type InsightScriptSig struct {
	Hex string `json:"hex,omitempty"`
	Asm string `json:"asm,omitempty"`
}

type InsightVout struct {
	Value        float64             `json:"value,omitempty"`
	N            uint32              `json:"n"`
	ScriptPubKey InsightScriptPubKey `json:"scriptPubKey,omitempty"`
	SpentTxID    string              `json:"spentTxId,omitempty"`
	SpentIndex   uint32              `json:"spentIndex,omitempty"`
	SpentHeight  int                 `json:"spentHeight,omitempty"`
}

type InsightScriptPubKey struct {
	Hex       string   `json:"hex,omitempty"`
	Asm       string   `json:"asm,omitempty"`
	Addresses []string `json:"addresses,omitempty"`
	Type      string   `json:"type,omitempty"`
=======
}

// AddressSpendByFunHash models a return from
// GetAddressSpendByFunHash
type AddressSpendByFunHash struct {
	FundingTxVoutIndex uint32
	SpendingTxVinIndex uint32
	SpendingTxHash     string
	BlockHeight        int64
>>>>>>> 1d09b8aa
}<|MERGE_RESOLUTION|>--- conflicted
+++ resolved
@@ -79,8 +79,15 @@
 	Atoms         int64   `json:"atoms,omitempty"`
 	Satoshis      int64   `json:"satoshis,omitempty"`
 	Confirmations int64   `json:"confirmations"`
-<<<<<<< HEAD
-	ConfFrmCache  bool    `json:"confirmationsFromCache"`
+}
+
+// AddressSpendByFunHash models a return from
+// GetAddressSpendByFunHash
+type AddressSpendByFunHash struct {
+	FundingTxVoutIndex uint32
+	SpendingTxVinIndex uint32
+	SpendingTxHash     string
+	BlockHeight        int64
 }
 
 type InsightTx struct {
@@ -136,15 +143,4 @@
 	Asm       string   `json:"asm,omitempty"`
 	Addresses []string `json:"addresses,omitempty"`
 	Type      string   `json:"type,omitempty"`
-=======
-}
-
-// AddressSpendByFunHash models a return from
-// GetAddressSpendByFunHash
-type AddressSpendByFunHash struct {
-	FundingTxVoutIndex uint32
-	SpendingTxVinIndex uint32
-	SpendingTxHash     string
-	BlockHeight        int64
->>>>>>> 1d09b8aa
 }